// Copyright (c) Facebook, Inc. and its affiliates.
// This source code is licensed under the MIT license found in the
// LICENSE file in the root directory of this source tree.

#include <functional>

#include <Corrade/Containers/ArrayViewStl.h>
#include <Corrade/PluginManager/Manager.h>
#include <Corrade/Utility/Directory.h>
#include <Corrade/Utility/String.h>
#include <Magnum/EigenIntegration/GeometryIntegration.h>
#include <Magnum/EigenIntegration/Integration.h>
#include <Magnum/ImageView.h>
#include <Magnum/Math/FunctionsBatch.h>
#include <Magnum/Math/Range.h>
#include <Magnum/Math/Tags.h>
#include <Magnum/MeshTools/Compile.h>
#include <Magnum/PixelFormat.h>
#include <Magnum/Primitives/Cube.h>
#include <Magnum/Shaders/Flat.h>
#include <Magnum/Trade/AbstractImporter.h>
#include <Magnum/Trade/ImageData.h>
#include <Magnum/Trade/MeshObjectData3D.h>
#include <Magnum/Trade/PhongMaterialData.h>
#include <Magnum/Trade/SceneData.h>
#include <Magnum/Trade/TextureData.h>

#include "esp/geo/geo.h"
#include "esp/gfx/GenericDrawable.h"
#include "esp/gfx/PrimitiveIDDrawable.h"
#include "esp/gfx/PrimitiveIDShader.h"
#include "esp/io/io.h"
#include "esp/io/json.h"
#include "esp/scene/SceneConfiguration.h"
#include "esp/scene/SceneGraph.h"

#include "CollisionMeshData.h"
#include "GenericInstanceMeshData.h"
#include "GltfMeshData.h"
#include "MeshData.h"
#include "Mp3dInstanceMeshData.h"
#include "ResourceManager.h"
#include "esp/physics/PhysicsManager.h"

#ifdef ESP_BUILD_WITH_BULLET
#include "esp/physics/bullet/BulletPhysicsManager.h"
#endif

#ifdef ESP_BUILD_PTEX_SUPPORT
#include "PTexMeshData.h"
#include "esp/gfx/PTexMeshDrawable.h"
#include "esp/gfx/PTexMeshShader.h"
#endif

namespace Cr = Corrade;

namespace esp {
namespace assets {

bool ResourceManager::loadScene(const AssetInfo& info,
                                scene::SceneNode* parent, /* = nullptr */
                                DrawableGroup* drawables /* = nullptr */) {
  // scene mesh loading
  bool meshSuccess = true;
  if (info.filepath.compare(EMPTY_SCENE) != 0) {
    if (!io::exists(info.filepath)) {
      LOG(ERROR) << "Cannot load from file " << info.filepath;
      meshSuccess = false;
    } else {
      if (info.type == AssetType::INSTANCE_MESH) {
        meshSuccess = loadInstanceMeshData(info, parent, drawables);
      } else if (info.type == AssetType::FRL_PTEX_MESH) {
        meshSuccess = loadPTexMeshData(info, parent, drawables);
      } else if (info.type == AssetType::SUNCG_SCENE) {
        meshSuccess = loadSUNCGHouseFile(info, parent, drawables);
      } else if (info.type == AssetType::MP3D_MESH) {
        meshSuccess = loadGeneralMeshData(info, parent, drawables);
      } else {
        // Unknown type, just load general mesh data
        meshSuccess = loadGeneralMeshData(info, parent, drawables);
      }
      // add a scene attributes for this filename or modify the existing one
      if (meshSuccess) {
        // TODO: need this anymore?
        physicsSceneLibrary_[info.filepath].setString("renderMeshHandle",
                                                      info.filepath);
      }
    }
  } else {
    LOG(INFO) << "Loading empty scene";
    // EMPTY_SCENE (ie. "NONE") string indicates desire for an empty scene (no
    // scene mesh): welcome to the void
  }

  // once a scene is loaded, we should have a GL::Context so load the primitives
  Magnum::Trade::MeshData3D cube = Magnum::Primitives::cubeWireframe();
  primitive_meshes_.push_back(Magnum::MeshTools::compile(cube));

  return meshSuccess;
}

//! (1) Read config and set physics timestep
//! (2) loadScene() with PhysicsSceneMetaData
// TODO (JH): this function seems to entangle certain physicsManager functions
bool ResourceManager::loadScene(
    const AssetInfo& info,
    std::shared_ptr<physics::PhysicsManager>& _physicsManager,
    scene::SceneNode* parent, /* = nullptr */
    DrawableGroup* drawables, /* = nullptr */
    std::string physicsFilename /* data/default.phys_scene_config.json */) {
  // In-memory representation of scene meta data
  PhysicsManagerAttributes physicsManagerAttributes =
      loadPhysicsConfig(physicsFilename);
  physicsManagerLibrary_[physicsFilename] = physicsManagerAttributes;

  return loadScene(info, _physicsManager, physicsManagerAttributes, parent,
                   drawables);
}

// TODO: kill existing scene mesh drawables, nodes, etc... (all but meshes in
// memory?)
//! (1) load scene mesh
//! (2) add drawable (if parent and drawables != nullptr)
//! (3) consume PhysicsSceneMetaData to initialize physics simulator
//! (4) create scene collision mesh if possible
bool ResourceManager::loadScene(
    const AssetInfo& info,
    std::shared_ptr<physics::PhysicsManager>& _physicsManager,
    PhysicsManagerAttributes physicsManagerAttributes,
    scene::SceneNode* parent, /* = nullptr */
    DrawableGroup* drawables /* = nullptr */) {
  // default scene mesh loading
  bool meshSuccess = loadScene(info, parent, drawables);

  //! PHYSICS INIT: Use the above config to initialize physics engine
  bool defaultToNoneSimulator = true;
  if (physicsManagerAttributes.getString("simulator").compare("bullet") == 0) {
#ifdef ESP_BUILD_WITH_BULLET
    _physicsManager.reset(new physics::BulletPhysicsManager(this));
    defaultToNoneSimulator = false;
#else
    LOG(WARNING)
        << ":\n---\nPhysics was enabled and Bullet physics engine was "
           "specified, but the project is built without Bullet support. "
           "Objects added to the scene will be restricted to kinematic updates "
           "only. Reinstall with --bullet to enable Bullet dynamics.\n---";
#endif
  }

  // reseat to base PhysicsManager to override previous as default behavior
  // if the desired simulator is not supported reset to "none" in metaData
  if (defaultToNoneSimulator) {
    _physicsManager.reset(new physics::PhysicsManager(this));
    physicsManagerAttributes.setString("simulator", "none");
  }

  // load objects from sceneMetaData list...
  for (auto objPhysPropertiesFilename :
       physicsManagerAttributes.getVecStrings("objectLibraryPaths")) {
    LOG(INFO) << "loading object: " << objPhysPropertiesFilename;
    loadObject(objPhysPropertiesFilename);
  }
  LOG(INFO) << "loaded objects: "
            << std::to_string(physicsObjectLibrary_.size());

  // initialize the physics simulator
  _physicsManager->initPhysics(parent, physicsManagerAttributes);

  if (!meshSuccess) {
    LOG(ERROR) << "Physics manager loaded. Scene mesh load failed, aborting "
                  "scene initialization.";
    return meshSuccess;
  }

  // TODO: enable loading of multiple scenes from file and storing individual
  // parameters instead of scene properties in manager global config
  physicsSceneLibrary_[info.filepath].setDouble(
      "frictionCoefficient",
      physicsManagerAttributes.getDouble("frictionCoefficient"));
  physicsSceneLibrary_[info.filepath].setDouble(
      "restitutionCoefficient",
      physicsManagerAttributes.getDouble("restitutionCoefficient"));

  physicsSceneLibrary_[info.filepath].setString("renderMeshHandle",
                                                info.filepath);
  physicsSceneLibrary_[info.filepath].setString("collisionMeshHandle",
                                                info.filepath);

  //! CONSTRUCT SCENE
  const std::string& filename = info.filepath;
  // if we have a scene mesh, add it as a collision object
  if (filename.compare(EMPTY_SCENE) != 0) {
    MeshMetaData& metaData = resourceDict_.at(filename);
    auto indexPair = metaData.meshIndex;
    int start = indexPair.first;
    int end = indexPair.second;

    //! Collect collision mesh group
    std::vector<CollisionMeshData> meshGroup;
    for (int mesh_i = start; mesh_i <= end; mesh_i++) {
      // PLY Instance mesh
      if (info.type == AssetType::INSTANCE_MESH) {
        GenericInstanceMeshData* insMeshData =
            dynamic_cast<GenericInstanceMeshData*>(meshes_[mesh_i].get());
        CollisionMeshData& meshData = insMeshData->getCollisionMeshData();
        meshGroup.push_back(meshData);
      }

      // GLB Mesh
      else if (info.type == AssetType::MP3D_MESH) {
        GltfMeshData* gltfMeshData =
            dynamic_cast<GltfMeshData*>(meshes_[mesh_i].get());
        CollisionMeshData& meshData = gltfMeshData->getCollisionMeshData();
        meshGroup.push_back(meshData);
      }
    }

    //! Initialize collision mesh
    bool sceneSuccess = _physicsManager->addScene(
        physicsSceneLibrary_.at(info.filepath), meshGroup);
    if (!sceneSuccess) {
      return false;
    }
  }

  return meshSuccess;
}

PhysicsManagerAttributes ResourceManager::loadPhysicsConfig(
    std::string physicsFilename) {
  // Load the global scene config JSON here
  io::JsonDocument scenePhysicsConfig = io::parseJsonFile(physicsFilename);
  // In-memory representation of scene meta data
  PhysicsManagerAttributes physicsManagerAttributes;

  // load the simulator preference
  // default is "none" simulator
  if (scenePhysicsConfig.HasMember("physics simulator")) {
    if (scenePhysicsConfig["physics simulator"].IsString()) {
      physicsManagerAttributes.setString(
          "simulator", scenePhysicsConfig["physics simulator"].GetString());
    }
  }

  // load the physics timestep
  if (scenePhysicsConfig.HasMember("timestep")) {
    if (scenePhysicsConfig["timestep"].IsNumber()) {
      physicsManagerAttributes.setDouble(
          "timestep", scenePhysicsConfig["timestep"].GetDouble());
    }
  }

  if (scenePhysicsConfig.HasMember("friction coefficient") &&
      scenePhysicsConfig["friction coefficient"].IsNumber()) {
    physicsManagerAttributes.setDouble(
        "frictionCoefficient",
        scenePhysicsConfig["friction coefficient"].GetDouble());
  } else {
    LOG(ERROR) << " Invalid value in scene config - friction coefficient";
  }

  if (scenePhysicsConfig.HasMember("restitution coefficient") &&
      scenePhysicsConfig["restitution coefficient"].IsNumber()) {
    physicsManagerAttributes.setDouble(
        "restitutionCoefficient",
        scenePhysicsConfig["restitution coefficient"].GetDouble());
  } else {
    LOG(ERROR) << " Invalid value in scene config - restitution coefficient";
  }

  // load gravity
  if (scenePhysicsConfig.HasMember("gravity")) {
    if (scenePhysicsConfig["gravity"].IsArray()) {
      Magnum::Vector3 grav;
      for (rapidjson::SizeType i = 0; i < scenePhysicsConfig["gravity"].Size();
           i++) {
        if (!scenePhysicsConfig["gravity"][i].IsNumber()) {
          // invalid config
          LOG(ERROR) << "Invalid value in physics gravity array";
          break;
        } else {
          grav[i] = scenePhysicsConfig["gravity"][i].GetDouble();
        }
      }
      physicsManagerAttributes.setMagnumVec3("gravity", grav);
    }
  }

  //! Load object paths
  std::string configDirectory =
      physicsFilename.substr(0, physicsFilename.find_last_of("/"));
  // load the rigid object library metadata (no physics init yet...)
  if (scenePhysicsConfig.HasMember("rigid object paths")) {
    if (scenePhysicsConfig["rigid object paths"].IsArray()) {
      physicsManagerAttributes.setVecStrings("objectLibraryPaths",
                                             std::vector<std::string>());
      for (rapidjson::SizeType i = 0;
           i < scenePhysicsConfig["rigid object paths"].Size(); i++) {
        if (scenePhysicsConfig["rigid object paths"][i].IsString()) {
          std::string filename =
              scenePhysicsConfig["rigid object paths"][i].GetString();
          std::string absolutePath =
              Cr::Utility::Directory::join(configDirectory, filename);
          if (Cr::Utility::Directory::isDirectory(absolutePath)) {
            LOG(INFO) << "Parsing object library directory: " + absolutePath;
            if (Cr::Utility::Directory::exists(absolutePath)) {
              for (auto& file : Cr::Utility::Directory::list(absolutePath)) {
                std::string absoluteSubfilePath =
                    Cr::Utility::Directory::join(absolutePath, file);
                if (Cr::Utility::String::endsWith(absoluteSubfilePath,
                                                  ".phys_properties.json")) {
                  physicsManagerAttributes.appendVecStrings(
                      "objectLibraryPaths", absoluteSubfilePath);
                }
              }
            } else {
              LOG(WARNING)
                  << "The specified directory does not exist. Aborting parse.";
            }
          } else {
            // 1: parse the filename (relative or global path)
            std::string objPhysPropertiesFilename =
                absolutePath + ".phys_properties.json";
            physicsManagerAttributes.appendVecStrings(
                "objectLibraryPaths", objPhysPropertiesFilename);
          }
        } else {
          LOG(ERROR) << "Invalid value in physics scene config -rigid object "
                        "library- array "
                     << i;
        }
      }
    }
  }

  return physicsManagerAttributes;
}

//! Only load and does not instantiate object
//! For load-only: set parent = nullptr, drawables = nullptr
int ResourceManager::loadObject(const std::string& objPhysConfigFilename,
                                scene::SceneNode* parent,
                                DrawableGroup* drawables) {
  // Load Object from config
  const bool objectIsLoaded =
      physicsObjectLibrary_.count(objPhysConfigFilename) > 0;

  // Find objectID in resourceManager
  int objectID = -1;
  if (!objectIsLoaded) {
    // Main loading function
    objectID = loadObject(objPhysConfigFilename);

  } else {
    std::vector<std::string>::iterator itr =
        std::find(physicsObjectConfigList_.begin(),
                  physicsObjectConfigList_.end(), objPhysConfigFilename);
    objectID = std::distance(physicsObjectConfigList_.begin(), itr);
  }

  if (parent != nullptr and drawables != nullptr) {
    //! Add mesh to rendering stack

    // Meta data and collision mesh
    PhysicsObjectAttributes physicsObjectAttributes =
        physicsObjectLibrary_[objPhysConfigFilename];
    std::vector<CollisionMeshData> meshGroup =
        collisionMeshGroups_[objPhysConfigFilename];

    const std::string& filename =
        physicsObjectAttributes.getString("renderMeshHandle");

    MeshMetaData& meshMetaData = resourceDict_[filename];

    for (auto componentID : magnumMeshDict_[filename]) {
      addComponent(meshMetaData, *parent, drawables, meshMetaData.root);
    }
    // compute the full BB hierarchy for the new tree.
    parent->computeCumulativeBB();
  }

  return objectID;
}

PhysicsObjectAttributes& ResourceManager::getPhysicsObjectAttributes(
    const std::string& objectName) {
  return physicsObjectLibrary_[objectName];
}

// load object from config filename
int ResourceManager::loadObject(const std::string& objPhysConfigFilename) {
  // check for duplicate load
  const bool objExists = physicsObjectLibrary_.count(objPhysConfigFilename) > 0;
  if (objExists) {
    // TODO: this will skip the duplicate. Is there a good reason to allow
    // duplicates?
    std::vector<std::string>::iterator itr =
        std::find(physicsObjectConfigList_.begin(),
                  physicsObjectConfigList_.end(), objPhysConfigFilename);
    int objectID = std::distance(physicsObjectConfigList_.begin(), itr);
    return objectID;
  }

  // 1. parse the config file
  io::JsonDocument objPhysicsConfig;
  if (io::exists(objPhysConfigFilename)) {
    try {
      objPhysicsConfig = io::parseJsonFile(objPhysConfigFilename);
    } catch (...) {
      LOG(ERROR) << "Failed to parse JSON: " << objPhysConfigFilename
                 << ". Aborting loadObject.";
      return ID_UNDEFINED;
    }
  } else {
    LOG(ERROR) << "File " << objPhysConfigFilename
               << " does not exist. Aborting loadObject.";
    return ID_UNDEFINED;
  }

  // 2. construct a physicsObjectMetaData
  PhysicsObjectAttributes physicsObjectAttributes;

  // NOTE: these paths should be relative to the properties file
  std::string propertiesFileDirectory =
      objPhysConfigFilename.substr(0, objPhysConfigFilename.find_last_of("/"));

  // 3. load physical properties to override defaults (set in
  // PhysicsObjectMetaData.h) load the mass
  if (objPhysicsConfig.HasMember("mass")) {
    if (objPhysicsConfig["mass"].IsNumber()) {
      physicsObjectAttributes.setDouble("mass",
                                        objPhysicsConfig["mass"].GetDouble());
    }
  }

  // load the center of mass (in the local frame of the object)
  bool shouldComputeMeshBBCenter = true;
  // if COM is provided, use it for mesh shift
  if (objPhysicsConfig.HasMember("COM")) {
    if (objPhysicsConfig["COM"].IsArray()) {
      Magnum::Vector3 COM;
      for (rapidjson::SizeType i = 0; i < objPhysicsConfig["COM"].Size(); i++) {
        if (!objPhysicsConfig["COM"][i].IsNumber()) {
          // invalid config
          LOG(ERROR) << " Invalid value in object physics config - COM array";
          break;
        } else {
          COM[i] = objPhysicsConfig["COM"][i].GetDouble();
          shouldComputeMeshBBCenter = false;
        }
      }
      physicsObjectAttributes.setMagnumVec3("COM", COM);
      // set a flag which we can find later so we don't override the desired COM
      // with BB center.
      physicsObjectAttributes.setBool("COM_provided", true);
    }
  }

  // load the inertia diagonal
  if (objPhysicsConfig.HasMember("inertia")) {
    if (objPhysicsConfig["inertia"].IsArray()) {
      Magnum::Vector3 inertia;
      for (rapidjson::SizeType i = 0; i < objPhysicsConfig["inertia"].Size();
           i++) {
        if (!objPhysicsConfig["inertia"][i].IsNumber()) {
          // invalid config
          LOG(ERROR)
              << " Invalid value in object physics config - inertia array";
          break;
        } else {
          inertia[i] = objPhysicsConfig["inertia"][i].GetDouble();
        }
      }
      physicsObjectAttributes.setMagnumVec3("inertia", inertia);
    }
  }

  // load the friction coefficient
  if (objPhysicsConfig.HasMember("friction coefficient")) {
    if (objPhysicsConfig["friction coefficient"].IsNumber()) {
      physicsObjectAttributes.setDouble(
          "frictionCoefficient",
          objPhysicsConfig["friction coefficient"].GetDouble());
    } else {
      LOG(ERROR)
          << " Invalid value in object physics config - friction coefficient";
    }
  }

  // load the restitution coefficient
  if (objPhysicsConfig.HasMember("restitution coefficient")) {
    if (objPhysicsConfig["restitution coefficient"].IsNumber()) {
      physicsObjectAttributes.setDouble(
          "restitutionCoefficient",
          objPhysicsConfig["restitution coefficient"].GetDouble());
    } else {
      LOG(ERROR) << " Invalid value in object physics config - restitution "
                    "coefficient";
    }
  }

  // 3. load/check_for render and collision mesh metadata
  //! Get render mesh names
  std::string renderMeshFilename = "";
  std::string collisionMeshFilename = "";

  if (objPhysicsConfig.HasMember("render mesh")) {
    if (objPhysicsConfig["render mesh"].IsString()) {
      renderMeshFilename = Cr::Utility::Directory::join(
          propertiesFileDirectory, objPhysicsConfig["render mesh"].GetString());
    } else {
      LOG(ERROR) << " Invalid value in object physics config - render mesh";
    }
  }
  if (objPhysicsConfig.HasMember("collision mesh")) {
    if (objPhysicsConfig["collision mesh"].IsString()) {
      collisionMeshFilename = Cr::Utility::Directory::join(
          propertiesFileDirectory,
          objPhysicsConfig["collision mesh"].GetString());
    } else {
      LOG(ERROR) << " Invalid value in object physics config - collision mesh";
    }
  }

  bool renderMeshSuccess = false;
  bool collisionMeshSuccess = false;
  AssetInfo renderMeshinfo;
  AssetInfo collisionMeshinfo;

  //! Load rendering mesh
  if (!renderMeshFilename.empty()) {
    renderMeshinfo = assets::AssetInfo::fromPath(renderMeshFilename);
    renderMeshSuccess = loadGeneralMeshData(renderMeshinfo);
    if (!renderMeshSuccess) {
      LOG(ERROR) << "Failed to load a physical object's render mesh: "
                 << objPhysConfigFilename << ", " << renderMeshFilename;
    }
  }
  //! Load collision mesh
  if (!collisionMeshFilename.empty()) {
    collisionMeshinfo = assets::AssetInfo::fromPath(collisionMeshFilename);
    collisionMeshSuccess = loadGeneralMeshData(collisionMeshinfo);
    if (!collisionMeshSuccess) {
      LOG(ERROR) << "Failed to load a physical object's collision mesh: "
                 << objPhysConfigFilename << ", " << collisionMeshFilename;
    }
  }

  if (!renderMeshSuccess && !collisionMeshSuccess) {
    // we only allow objects with SOME mesh file. Failing
    // both loads or having no mesh will cancel the load.
    LOG(ERROR) << "Failed to load a physical object: no meshes...: "
               << objPhysConfigFilename;
    return ID_UNDEFINED;
  }

  physicsObjectAttributes.setString("renderMeshHandle", renderMeshFilename);
  physicsObjectAttributes.setString("collisionMeshHandle",
                                    collisionMeshFilename);

  // handle one missing mesh
  if (!renderMeshSuccess)
    physicsObjectAttributes.setString("renderMeshHandle",
                                      collisionMeshFilename);
  if (!collisionMeshSuccess)
    physicsObjectAttributes.setString("collisionMeshHandle",
                                      renderMeshFilename);

  // 5. cache metaData, collision mesh Group
  physicsObjectLibrary_.emplace(objPhysConfigFilename, physicsObjectAttributes);
  MeshMetaData& meshMetaData = resourceDict_.at(
      physicsObjectAttributes.getString("collisionMeshHandle"));

  int start = meshMetaData.meshIndex.first;
  int end = meshMetaData.meshIndex.second;
  //! Gather mesh components for meshGroup data
  std::vector<CollisionMeshData> meshGroup;
  for (int mesh_i = start; mesh_i <= end; mesh_i++) {
    GltfMeshData* gltfMeshData =
        dynamic_cast<GltfMeshData*>(meshes_[mesh_i].get());
    CollisionMeshData& meshData = gltfMeshData->getCollisionMeshData();
    meshGroup.push_back(meshData);
  }
  collisionMeshGroups_.emplace(objPhysConfigFilename, meshGroup);
  physicsObjectConfigList_.push_back(objPhysConfigFilename);

  int objectID = physicsObjectConfigList_.size() - 1;
  return objectID;
}

const std::vector<assets::CollisionMeshData>& ResourceManager::getCollisionMesh(
    const int objectID) {
  std::string configFile = getObjectConfig(objectID);
  return collisionMeshGroups_[configFile];
}

const std::vector<assets::CollisionMeshData>& ResourceManager::getCollisionMesh(
    const std::string configFile) {
  return collisionMeshGroups_[configFile];
}

int ResourceManager::getObjectID(const std::string& configFile) {
  std::vector<std::string>::iterator itr =
      std::find(physicsObjectConfigList_.begin(),
                physicsObjectConfigList_.end(), configFile);
  if (itr == physicsObjectConfigList_.cend()) {
    return -1;
  } else {
    int objectID = std::distance(physicsObjectConfigList_.begin(), itr);
    return objectID;
  }
}

std::string ResourceManager::getObjectConfig(const int objectID) {
  return physicsObjectConfigList_[objectID];
}

Magnum::Range3D ResourceManager::computeMeshBB(BaseMesh* meshDataGL) {
  CollisionMeshData& meshData = meshDataGL->getCollisionMeshData();
  return Magnum::Range3D{
      Magnum::Math::minmax<Magnum::Vector3>(meshData.positions)};
}

void ResourceManager::translateMesh(BaseMesh* meshDataGL,
                                    Magnum::Vector3 translation) {
  CollisionMeshData& meshData = meshDataGL->getCollisionMeshData();

  Magnum::Matrix4 transform = Magnum::Matrix4::translation(translation);
  Magnum::MeshTools::transformPointsInPlace(transform, meshData.positions);
  // save the mesh transformation for future query
  meshDataGL->meshTransform_ = transform * meshDataGL->meshTransform_;

  meshDataGL->BB = meshDataGL->BB.translated(translation);
}

Magnum::GL::AbstractShaderProgram* ResourceManager::getShaderProgram(
    ShaderType type) {
  if (shaderPrograms_.count(type) == 0) {
    switch (type) {
      case INSTANCE_MESH_SHADER: {
        shaderPrograms_[INSTANCE_MESH_SHADER] =
            std::make_shared<gfx::PrimitiveIDShader>();
      } break;

#ifdef ESP_BUILD_PTEX_SUPPORT
      case PTEX_MESH_SHADER: {
        shaderPrograms_[PTEX_MESH_SHADER] =
            std::make_shared<gfx::PTexMeshShader>();
      } break;
#endif

      case COLORED_SHADER: {
        shaderPrograms_[COLORED_SHADER] =
            std::make_shared<Magnum::Shaders::Flat3D>(
                Magnum::Shaders::Flat3D::Flag::ObjectId);
      } break;

      case VERTEX_COLORED_SHADER: {
        shaderPrograms_[VERTEX_COLORED_SHADER] =
            std::make_shared<Magnum::Shaders::Flat3D>(
                Magnum::Shaders::Flat3D::Flag::ObjectId |
                Magnum::Shaders::Flat3D::Flag::VertexColor);
      } break;

      case TEXTURED_SHADER: {
        shaderPrograms_[TEXTURED_SHADER] =
            std::make_shared<Magnum::Shaders::Flat3D>(
                Magnum::Shaders::Flat3D::Flag::ObjectId |
                Magnum::Shaders::Flat3D::Flag::Textured);
      } break;

      default:
        return nullptr;
        break;
    }
  }
  return shaderPrograms_[type].get();
}

bool ResourceManager::loadPTexMeshData(const AssetInfo& info,
                                       scene::SceneNode* parent,
                                       DrawableGroup* drawables) {
#ifdef ESP_BUILD_PTEX_SUPPORT
  // if this is a new file, load it and add it to the dictionary
  const std::string& filename = info.filepath;
  if (resourceDict_.count(filename) == 0) {
    const auto atlasDir = Corrade::Utility::Directory::join(
        Corrade::Utility::Directory::path(filename), "textures");

    meshes_.emplace_back(std::make_unique<PTexMeshData>());
    int index = meshes_.size() - 1;
    auto* pTexMeshData = dynamic_cast<PTexMeshData*>(meshes_[index].get());
    pTexMeshData->load(filename, atlasDir);

    // update the dictionary
    resourceDict_.emplace(filename, MeshMetaData(index, index));
    resourceDict_[filename].root.meshIDLocal = 0;
    resourceDict_[filename].root.componentID = 0;
<<<<<<< HEAD
=======
    // store the rotation to world frame upon load
    const quatf transform = info.frame.rotationFrameToWorld();
    Magnum::Matrix4 R = Magnum::Matrix4::from(
        Magnum::Quaternion(transform).toMatrix(), Magnum::Vector3());
    resourceDict_[filename].root.T_parent_local =
        R * resourceDict_[filename].root.T_parent_local;
>>>>>>> cd59bd58
  }

  // create the scene graph by request
  if (parent) {
    auto* ptexShader =
        dynamic_cast<gfx::PTexMeshShader*>(getShaderProgram(PTEX_MESH_SHADER));

    auto indexPair = resourceDict_.at(filename).meshIndex;
    int start = indexPair.first;
    int end = indexPair.second;

    for (int iMesh = start; iMesh <= end; ++iMesh) {
      auto* pTexMeshData = dynamic_cast<PTexMeshData*>(meshes_[iMesh].get());

      pTexMeshData->uploadBuffersToGPU(false);

      for (int jSubmesh = 0; jSubmesh < pTexMeshData->getSize(); ++jSubmesh) {
        scene::SceneNode& node = parent->createChild();
        const quatf transform = info.frame.rotationFrameToWorld();
        node.setRotation(Magnum::Quaternion(transform));
        new gfx::PTexMeshDrawable{node, *ptexShader, *pTexMeshData, jSubmesh,
                                  drawables};
      }
    }
  }

  return true;
#else
  LOG(ERROR) << "PTex support not enabled. Enable the BUILD_PTEX_SUPPORT CMake "
                "option when building.";
  return false;
#endif
}

// semantic instance mesh import
bool ResourceManager::loadInstanceMeshData(const AssetInfo& info,
                                           scene::SceneNode* parent,
                                           DrawableGroup* drawables) {
  // if this is a new file, load it and add it to the dictionary, create shaders
  // and add it to the shaderPrograms_
  const std::string& filename = info.filepath;
  if (resourceDict_.count(filename) == 0) {
    if (info.type == AssetType::INSTANCE_MESH) {
      meshes_.emplace_back(std::make_unique<GenericInstanceMeshData>());
    }
    int index = meshes_.size() - 1;
    auto* instanceMeshData =
        dynamic_cast<GenericInstanceMeshData*>(meshes_[index].get());

    instanceMeshData->loadPLY(filename);
    instanceMeshData->uploadBuffersToGPU(false);

    instance_mesh_ = &(instanceMeshData->getRenderingBuffer()->mesh);
    // update the dictionary
    resourceDict_.emplace(filename, MeshMetaData(index, index));
    resourceDict_[filename].root.meshIDLocal = 0;
    resourceDict_[filename].root.componentID = 0;
  }

  // create the scene graph by request
  if (parent) {
    auto indexPair = resourceDict_.at(filename).meshIndex;
    int start = indexPair.first;
    int end = indexPair.second;

    for (int iMesh = start; iMesh <= end; ++iMesh) {
      auto* instanceMeshData =
          dynamic_cast<GenericInstanceMeshData*>(meshes_[iMesh].get());
      scene::SceneNode& node = parent->createChild();
      createDrawable(INSTANCE_MESH_SHADER, *instanceMeshData->getMagnumGLMesh(),
                     node, drawables);
    }
  }

  return true;
}

bool ResourceManager::loadGeneralMeshData(
    const AssetInfo& info,
    scene::SceneNode* parent /* = nullptr */,
    DrawableGroup* drawables /* = nullptr */) {
  const std::string& filename = info.filepath;
  const bool fileIsLoaded = resourceDict_.count(filename) > 0;
  const bool drawData = parent != nullptr && drawables != nullptr;

  // Mesh & metaData container
  MeshMetaData metaData;
  std::vector<Magnum::UnsignedInt> magnumData;

  Magnum::PluginManager::Manager<Importer> manager;
  std::unique_ptr<Importer> importer =
      manager.loadAndInstantiate("AnySceneImporter");
  manager.setPreferredPlugins("GltfImporter", {"TinyGltfImporter"});
#ifdef ESP_BUILD_ASSIMP_SUPPORT
  manager.setPreferredPlugins("ObjImporter", {"AssimpImporter"});
#endif

  // Optional File loading
  if (!fileIsLoaded) {
    if (!importer->openFile(filename)) {
      LOG(ERROR) << "Cannot open file " << filename;
      return false;
    }
    // if this is a new file, load it and add it to the dictionary
    loadTextures(*importer, &metaData);
    loadMaterials(*importer, &metaData);
    loadMeshes(*importer, &metaData);
    resourceDict_.emplace(filename, metaData);

    // Register magnum mesh
    if (importer->defaultScene() != -1) {
      Corrade::Containers::Optional<Magnum::Trade::SceneData> sceneData =
          importer->scene(importer->defaultScene());
      if (!sceneData) {
        LOG(ERROR) << "Cannot load scene, exiting";
        return false;
      }
      for (unsigned int sceneDataID : sceneData->children3D()) {
        magnumData.emplace_back(sceneDataID);
        loadMeshHierarchy(*importer, resourceDict_[filename].root, sceneDataID);
      }
    } else if (importer->mesh3DCount() && meshes_[metaData.meshIndex.first]) {
      // no default scene --- standalone OBJ/PLY files, for example
      // take a wild guess and load the first mesh with the first material
      // addMeshToDrawables(metaData, *parent, drawables, ID_UNDEFINED, 0, 0);
      magnumData.emplace_back(0);
      loadMeshHierarchy(*importer, resourceDict_[filename].root, 0);
    } else {
      LOG(ERROR) << "No default scene available and no meshes found, exiting";
      return false;
    }
    magnumMeshDict_.emplace(filename, magnumData);
    const quatf transform = info.frame.rotationFrameToWorld();
    Magnum::Matrix4 R = Magnum::Matrix4::from(
        Magnum::Quaternion(transform).toMatrix(), Magnum::Vector3());
    resourceDict_[filename].root.T_parent_local =
        R * resourceDict_[filename].root.T_parent_local;
  } else {
    metaData = resourceDict_[filename];
  }

  // Optional Instantiation
  if (!drawData) {
    //! Do not instantiate object
    return true;
  } else {
    // intercept nullptr scene graph nodes (default) to add mesh to
    // metadata list without adding it to scene graph
    scene::SceneNode& newNode = parent->createChild();

    //! Do instantiate object
    MeshMetaData& metaData = resourceDict_[filename];
    const bool forceReload = false;
    // re-bind position, normals, uv, colors etc. to the corresponding buffers
    // under *current* gl context
    if (forceReload) {
      int start = metaData.meshIndex.first;
      int end = metaData.meshIndex.second;
      if (0 <= start && start <= end) {
        for (int iMesh = start; iMesh <= end; ++iMesh) {
          meshes_[iMesh]->uploadBuffersToGPU(forceReload);
        }
      }
    }  // forceReload

<<<<<<< HEAD
    const quatf transform = info.frame.rotationFrameToWorld();
    Magnum::Matrix4 R = Magnum::Matrix4::from(
        Magnum::Quaternion(transform).toMatrix(), Magnum::Vector3());
    metaData.root.T_parent_local = R * metaData.root.T_parent_local;
=======
>>>>>>> cd59bd58
    // Recursively add all children
    for (auto sceneDataID : magnumMeshDict_[filename]) {
      addComponent(metaData, newNode, drawables, metaData.root);
    }
    return true;
  }
}

void ResourceManager::loadMaterials(Importer& importer,
                                    MeshMetaData* metaData) {
  int materialStart = materials_.size();
  int materialEnd = materialStart + importer.materialCount() - 1;
  metaData->setMaterialIndices(materialStart, materialEnd);

  for (int iMaterial = 0; iMaterial < importer.materialCount(); ++iMaterial) {
    // default null material
    materials_.emplace_back(nullptr);
    auto& currentMaterial = materials_.back();

    // TODO:
    // it seems we have a way to just load the material once in this case,
    // as long as the materialName includes the full path to the material
    std::unique_ptr<Magnum::Trade::AbstractMaterialData> materialData =
        importer.material(iMaterial);
    if (!materialData ||
        materialData->type() != Magnum::Trade::MaterialType::Phong) {
      LOG(ERROR) << "Cannot load material, skipping";
      continue;
    }

    // using make_unique will not work here
    std::unique_ptr<Magnum::Trade::PhongMaterialData> phongMaterialData(
        static_cast<Magnum::Trade::PhongMaterialData*>(materialData.release()));

    currentMaterial = std::move(phongMaterialData);
  }
}

void ResourceManager::loadMeshes(Importer& importer, MeshMetaData* metaData) {
  int meshStart = meshes_.size();
  int meshEnd = meshStart + importer.mesh3DCount() - 1;
  metaData->setMeshIndices(meshStart, meshEnd);

  for (int iMesh = 0; iMesh < importer.mesh3DCount(); ++iMesh) {
    meshes_.emplace_back(std::make_unique<GltfMeshData>());
    auto& currentMesh = meshes_.back();
    auto* gltfMeshData = static_cast<GltfMeshData*>(currentMesh.get());
    gltfMeshData->setMeshData(importer, iMesh);

    // compute the mesh bounding box
    gltfMeshData->BB = computeMeshBB(gltfMeshData);

    gltfMeshData->uploadBuffersToGPU(false);
  }
}

//! Recursively load the transformation chain specified by the mesh file
void ResourceManager::loadMeshHierarchy(Importer& importer,
                                        MeshTransformNode& parent,
                                        int componentID) {
  std::unique_ptr<Magnum::Trade::ObjectData3D> objectData =
      importer.object3D(componentID);
  if (!objectData) {
    LOG(ERROR) << "Cannot import object " << importer.object3DName(componentID)
               << ", skipping";
    return;
  }

  // Add the new node to the hierarchy and set its transformation
  parent.children.push_back(MeshTransformNode());
  parent.children.back().T_parent_local = objectData->transformation();
  parent.children.back().componentID = componentID;

  const int meshIDLocal = objectData->instance();

  // Add a mesh index
  if (objectData->instanceType() == Magnum::Trade::ObjectInstanceType3D::Mesh &&
      meshIDLocal != ID_UNDEFINED) {
    parent.children.back().meshIDLocal = meshIDLocal;
    parent.children.back().materialIDLocal =
        static_cast<Magnum::Trade::MeshObjectData3D*>(objectData.get())
            ->material();
  }

  // Recursively add children
  for (auto childObjectID : objectData->children()) {
    loadMeshHierarchy(importer, parent.children.back(), childObjectID);
  }
}

void ResourceManager::loadTextures(Importer& importer, MeshMetaData* metaData) {
  int textureStart = textures_.size();
  int textureEnd = textureStart + importer.textureCount() - 1;
  metaData->setTextureIndices(textureStart, textureEnd);

  for (int iTexture = 0; iTexture < importer.textureCount(); ++iTexture) {
    textures_.emplace_back(std::make_shared<Magnum::GL::Texture2D>());
    auto& currentTexture = textures_.back();

    auto textureData = importer.texture(iTexture);
    if (!textureData ||
        textureData->type() != Magnum::Trade::TextureData::Type::Texture2D) {
      LOG(ERROR) << "Cannot load texture " << iTexture << " skipping";
      currentTexture = nullptr;
      continue;
    }

    // TODO:
    // it seems we have a way to just load the image once in this case,
    // as long as the image2DName include the full path to the image
    Corrade::Containers::Optional<Magnum::Trade::ImageData2D> imageData =
        importer.image2D(textureData->image());
    Magnum::GL::TextureFormat format;
    if (imageData && imageData->format() == Magnum::PixelFormat::RGB8Unorm)
      format = compressTextures_
                   ? Magnum::GL::TextureFormat::CompressedRGBS3tcDxt1
                   : Magnum::GL::TextureFormat::RGB8;
    else if (imageData &&
             imageData->format() == Magnum::PixelFormat::RGBA8Unorm)
      format = compressTextures_
                   ? Magnum::GL::TextureFormat::CompressedRGBAS3tcDxt1
                   : Magnum::GL::TextureFormat::RGBA8;
    else {
      LOG(ERROR) << "Cannot load texture image, skipping";
      currentTexture = nullptr;
      continue;
    }

    // Configure the texture
    Magnum::GL::Texture2D& texture =
        *(textures_[textureStart + iTexture].get());
    texture.setMagnificationFilter(textureData->magnificationFilter())
        .setMinificationFilter(textureData->minificationFilter(),
                               textureData->mipmapFilter())
        .setWrapping(textureData->wrapping().xy())
        .setStorage(Magnum::Math::log2(imageData->size().max()) + 1, format,
                    imageData->size())
        .setSubImage(0, {}, *imageData)
        .generateMipmap();
  }
}

//! Add component to rendering stack, based on importer loading
//! TODO (JH): decouple importer part, so that objects can be
//! instantiated any time after initial loading
void ResourceManager::addComponent(const MeshMetaData& metaData,
                                   scene::SceneNode& parent,
                                   DrawableGroup* drawables,
                                   MeshTransformNode& meshTransformNode) {
  // Add the object to the scene and set its transformation
  scene::SceneNode& node = parent.createChild();
  node.MagnumObject::setTransformation(meshTransformNode.T_parent_local);

  const int meshIDLocal = meshTransformNode.meshIDLocal;

  // Add a drawable if the object has a mesh and the mesh is loaded
  if (meshIDLocal != ID_UNDEFINED) {
    const int meshID = metaData.meshIndex.first + meshIDLocal;
    const int materialIDLocal = meshTransformNode.materialIDLocal;
    addMeshToDrawables(metaData, node, drawables, meshTransformNode.componentID,
                       meshIDLocal, materialIDLocal);

    // compute the bounding box for the mesh we are adding
    BaseMesh* mesh = meshes_[meshID].get();
    node.setMeshBB(computeMeshBB(mesh));
  }

  // Recursively add children
  for (auto& child : meshTransformNode.children) {
    addComponent(metaData, node, drawables, child);
  }
}

void ResourceManager::addMeshToDrawables(const MeshMetaData& metaData,
                                         scene::SceneNode& node,
                                         DrawableGroup* drawables,
                                         int componentID,
                                         int meshIDLocal,
                                         int materialIDLocal) {
  const int meshStart = metaData.meshIndex.first;
  const int meshID = meshStart + meshIDLocal;
  Magnum::GL::Mesh& mesh = *meshes_[meshID]->getMagnumGLMesh();

  const int materialStart = metaData.materialIndex.first;
  const int materialID = materialStart + materialIDLocal;

  Magnum::GL::Texture2D* texture = nullptr;
  // Material not set / not available / not loaded, use a default material
  if (materialIDLocal == ID_UNDEFINED ||
      metaData.materialIndex.second == ID_UNDEFINED ||
      !materials_[materialID]) {
    createDrawable(COLORED_SHADER, mesh, node, drawables, texture, componentID);
  } else {
    if (materials_[materialID]->flags() &
        Magnum::Trade::PhongMaterialData::Flag::DiffuseTexture) {
      // Textured material. If the texture failed to load, again just use
      // a default colored material.
      const int textureStart = metaData.textureIndex.first;
      const int textureIndex = materials_[materialID]->diffuseTexture();
      texture = textures_[textureStart + textureIndex].get();
      if (texture) {
        createDrawable(TEXTURED_SHADER, mesh, node, drawables, texture,
                       componentID);
      } else {
        // Color-only material
        createDrawable(COLORED_SHADER, mesh, node, drawables, texture,
                       componentID, materials_[materialID]->diffuseColor());
      }
    } else {
      // Color-only material
      createDrawable(COLORED_SHADER, mesh, node, drawables, texture,
                     componentID, materials_[materialID]->diffuseColor());
    }
  }  // else
}

void ResourceManager::addPrimitiveToDrawables(int primitiveID,
                                              scene::SceneNode& node,
                                              DrawableGroup* drawables) {
  CHECK(primitiveID >= 0 && primitiveID < primitive_meshes_.size());
  createDrawable(ShaderType::COLORED_SHADER, primitive_meshes_[primitiveID],
                 node, drawables);
}

gfx::Drawable& ResourceManager::createDrawable(
    const ShaderType shaderType,
    Magnum::GL::Mesh& mesh,
    scene::SceneNode& node,
    Magnum::SceneGraph::DrawableGroup3D* group /* = nullptr */,
    Magnum::GL::Texture2D* texture /* = nullptr */,
    int objectId /* = ID_UNDEFINED */,
    const Magnum::Color4& color /* = Magnum::Color4{1} */) {
  gfx::Drawable* drawable = nullptr;
  if (shaderType == PTEX_MESH_SHADER) {
    LOG(ERROR)
        << "ResourceManager::createDrawable does not support PTEX_MESH_SHADER";
    ASSERT(shaderType != PTEX_MESH_SHADER);
    // NOTE: this is a runtime error and will never return
    return *drawable;
  } else if (shaderType == INSTANCE_MESH_SHADER) {
    auto* shader =
        static_cast<gfx::PrimitiveIDShader*>(getShaderProgram(shaderType));
    drawable = new gfx::PrimitiveIDDrawable{node, *shader, mesh, group};
  } else {  // all other shaders use GenericShader
    auto* shader =
        static_cast<Magnum::Shaders::Flat3D*>(getShaderProgram(shaderType));
    drawable = new gfx::GenericDrawable{node,    *shader,  mesh, group,
                                        texture, objectId, color};
  }
  return *drawable;
}

bool ResourceManager::loadSUNCGHouseFile(const AssetInfo& houseInfo,
                                         scene::SceneNode* parent,
                                         DrawableGroup* drawables) {
  ASSERT(parent != nullptr);
  std::string houseFile = Cr::Utility::Directory::join(
      Cr::Utility::Directory::current(), houseInfo.filepath);
  const auto& json = io::parseJsonFile(houseFile);
  const auto& levels = json["levels"].GetArray();
  std::vector<std::string> pathTokens = io::tokenize(houseFile, "/", 0, true);
  ASSERT(pathTokens.size() >= 3);
  pathTokens.pop_back();  // house.json
  const std::string houseId = pathTokens.back();
  pathTokens.pop_back();  // <houseId>
  pathTokens.pop_back();  // house
  const std::string basePath = Corrade::Utility::String::join(pathTokens, '/');

  // store nodeIds to obtain linearized index for semantic masks
  std::vector<std::string> nodeIds;

  for (const auto& level : levels) {
    const auto& nodes = level["nodes"].GetArray();
    for (const auto& node : nodes) {
      const std::string nodeId = node["id"].GetString();
      const std::string nodeType = node["type"].GetString();
      const int valid = node["valid"].GetInt();
      if (valid == 0) {
        continue;
      }

      // helper for creating object nodes
      auto createObjectFunc = [&](const AssetInfo& info,
                                  const std::string& id) -> scene::SceneNode& {
        scene::SceneNode& objectNode = parent->createChild();
        const int nodeIndex = nodeIds.size();
        nodeIds.push_back(id);
        objectNode.setId(nodeIndex);
        if (info.type == AssetType::SUNCG_OBJECT) {
          loadGeneralMeshData(info, &objectNode, drawables);
        }
        return objectNode;
      };

      const std::string roomPath = basePath + "/room/" + houseId + "/";
      if (nodeType == "Room") {
        const std::string roomBase = roomPath + node["modelId"].GetString();
        const int hideCeiling = node["hideCeiling"].GetInt();
        const int hideFloor = node["hideFloor"].GetInt();
        const int hideWalls = node["hideWalls"].GetInt();
        if (hideCeiling != 1) {
          createObjectFunc({AssetType::SUNCG_OBJECT, roomBase + "c.glb"},
                           nodeId + "c");
        }
        if (hideWalls != 1) {
          createObjectFunc({AssetType::SUNCG_OBJECT, roomBase + "w.glb"},
                           nodeId + "w");
        }
        if (hideFloor != 1) {
          createObjectFunc({AssetType::SUNCG_OBJECT, roomBase + "f.glb"},
                           nodeId + "f");
        }
      } else if (nodeType == "Object") {
        const std::string modelId = node["modelId"].GetString();
        // Parse model-to-scene transformation matrix
        // NOTE: only "Object" nodes have transform, other nodes are directly
        // specified in scene coordinates
        std::vector<float> transformVec;
        io::toFloatVector(node["transform"], &transformVec);
        mat4f transform(transformVec.data());
        const AssetInfo info{
            AssetType::SUNCG_OBJECT,
            basePath + "/object/" + modelId + "/" + modelId + ".glb"};
        createObjectFunc(info, nodeId)
            .setTransformation(Magnum::Matrix4{transform});
      } else if (nodeType == "Box") {
        // TODO(MS): create Box geometry
        createObjectFunc({}, nodeId);
      } else if (nodeType == "Ground") {
        const std::string roomBase = roomPath + node["modelId"].GetString();
        const AssetInfo info{AssetType::SUNCG_OBJECT, roomBase + "f.glb"};
        createObjectFunc(info, nodeId);
      } else {
        LOG(ERROR) << "Unrecognized SUNCG house node type " << nodeType;
      }
    }
  }
  return true;
}

vec3f toEig(Magnum::Vector3 v) {
  return vec3f(v[0], v[1], v[2]);
}

//! recursively join all sub-components of a mesh into a single unified
//! MeshData.
void ResourceManager::joinHeirarchy(MeshData& mesh,
                                    const MeshMetaData& metaData,
                                    const MeshTransformNode& node,
                                    const Magnum::Matrix4& T,
                                    int lastIndex) {
  Magnum::Matrix4 cT = T * node.T_parent_local;

  if (node.meshIDLocal != ID_UNDEFINED) {
    CollisionMeshData& meshData =
        meshes_[node.meshIDLocal + metaData.meshIndex.first]
            ->getCollisionMeshData();
    for (auto& pos : meshData.positions) {
      mesh.vbo.push_back(toEig(cT.transformPoint(pos)));
    }
    for (auto& index : meshData.indices) {
      mesh.ibo.push_back(index + lastIndex);
    }
  }

  for (auto& child : node.children) {
    joinHeirarchy(mesh, metaData, child, cT, mesh.vbo.size());
  }
}

std::shared_ptr<MeshData> ResourceManager::joinMesh(
    const std::string& filename) {
  std::shared_ptr<MeshData> mesh = std::make_shared<MeshData>();

  CHECK(resourceDict_.count(filename) > 0);

  MeshMetaData& metaData = resourceDict_.at(filename);

  Magnum::Matrix4 identity;
  joinHeirarchy(*mesh, metaData, metaData.root, identity, 0);

  return mesh;
}

}  // namespace assets
}  // namespace esp<|MERGE_RESOLUTION|>--- conflicted
+++ resolved
@@ -696,15 +696,12 @@
     resourceDict_.emplace(filename, MeshMetaData(index, index));
     resourceDict_[filename].root.meshIDLocal = 0;
     resourceDict_[filename].root.componentID = 0;
-<<<<<<< HEAD
-=======
     // store the rotation to world frame upon load
     const quatf transform = info.frame.rotationFrameToWorld();
     Magnum::Matrix4 R = Magnum::Matrix4::from(
         Magnum::Quaternion(transform).toMatrix(), Magnum::Vector3());
     resourceDict_[filename].root.T_parent_local =
         R * resourceDict_[filename].root.T_parent_local;
->>>>>>> cd59bd58
   }
 
   // create the scene graph by request
@@ -870,13 +867,6 @@
       }
     }  // forceReload
 
-<<<<<<< HEAD
-    const quatf transform = info.frame.rotationFrameToWorld();
-    Magnum::Matrix4 R = Magnum::Matrix4::from(
-        Magnum::Quaternion(transform).toMatrix(), Magnum::Vector3());
-    metaData.root.T_parent_local = R * metaData.root.T_parent_local;
-=======
->>>>>>> cd59bd58
     // Recursively add all children
     for (auto sceneDataID : magnumMeshDict_[filename]) {
       addComponent(metaData, newNode, drawables, metaData.root);
