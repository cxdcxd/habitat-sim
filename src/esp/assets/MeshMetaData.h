// Copyright (c) Facebook, Inc. and its affiliates.
// This source code is licensed under the MIT license found in the
// LICENSE file in the root directory of this source tree.

#pragma once

#include "esp/core/esp.h"
#include "esp/gfx/magnum.h"

namespace esp {
namespace assets {

//! Some mesh files include a transformation hierarchy. A @ref MeshTransformNode
//! stores this hierarchy and indices for the meshes at each level such that it
//! can be reused to instances meshes later.
struct MeshTransformNode {
  //! mesh ID within @ref MeshMetaData::meshIndex
  int meshIDLocal;

  //! material ID within @ref MeshMetaData::materialIndex
  int materialIDLocal;

  //! Object ID in the original file
  int componentID;

  std::vector<MeshTransformNode> children;

<<<<<<< HEAD
  //! Node local transform
  Magnum::Matrix4 T;
=======
  //! Node local transform to the parent frame
  Magnum::Matrix4 T_parent_local;
>>>>>>> adb0a3d8

  MeshTransformNode() {
    meshIDLocal = ID_UNDEFINED;
    materialIDLocal = ID_UNDEFINED;
    componentID = ID_UNDEFINED;
  };

<<<<<<< HEAD
=======
  //! copy constructor which duplicates the @ref MeshTransformNode tree of which
  //! val is the root.
>>>>>>> adb0a3d8
  MeshTransformNode(const MeshTransformNode& val) {
    componentID = val.componentID;
    meshIDLocal = val.meshIDLocal;
    materialIDLocal = val.materialIDLocal;
<<<<<<< HEAD
    T = Magnum::Matrix4(val.T);
=======
    T_parent_local = Magnum::Matrix4(val.T_parent_local);
>>>>>>> adb0a3d8
    for (auto& child : val.children) {
      children.push_back(MeshTransformNode(child));
    }
  }
};

// for each scene (mesh file),
// we store the data based on the resource type: 'mesh', 'texture', and
// 'material'. each type may contain a few items;
// thus, we save the start index, and the end index (of each type) as a pair

// in current implementation:
// ptex mesh: meshes_ (1 item), textures_ (0 item), materials_ (0 item);
// instance mesh: meshes_ (1 item), textures_ (0 item), materials_ (0 item);
// gltf_mesh, glb_mesh: meshes_ (i items), textures (j items), materials_ (k
// items), i, j, k = 0, 1, 2 ...

struct MeshMetaData {
  typedef int start;
  typedef int end;
  std::pair<start, end> meshIndex = std::make_pair(ID_UNDEFINED, ID_UNDEFINED);
  std::pair<start, end> textureIndex =
      std::make_pair(ID_UNDEFINED, ID_UNDEFINED);
  std::pair<start, end> materialIndex =
      std::make_pair(ID_UNDEFINED, ID_UNDEFINED);

  MeshTransformNode root;

  MeshMetaData(){};
  MeshMetaData(int meshStart,
               int meshEnd,
               int textureStart = ID_UNDEFINED,
               int textureEnd = ID_UNDEFINED,
               int materialStart = ID_UNDEFINED,
               int materialEnd = ID_UNDEFINED) {
    meshIndex = std::make_pair(meshStart, meshEnd);
    textureIndex = std::make_pair(textureStart, textureEnd);
    materialIndex = std::make_pair(materialStart, materialEnd);
  }
  MeshMetaData(const MeshMetaData& val) {
    meshIndex = val.meshIndex;
    textureIndex = val.textureIndex;
    materialIndex = val.materialIndex;
    root = MeshTransformNode(val.root);
  }
  void setMeshIndices(int meshStart, int meshEnd) {
    meshIndex.first = meshStart;
    meshIndex.second = meshEnd;
  }
  void setTextureIndices(int textureStart, int textureEnd) {
    textureIndex.first = textureStart;
    textureIndex.second = textureEnd;
  }
  void setMaterialIndices(int materialStart, int materialEnd) {
    materialIndex.first = materialStart;
    materialIndex.second = materialEnd;
  }
};

}  // namespace assets
}  // namespace esp<|MERGE_RESOLUTION|>--- conflicted
+++ resolved
@@ -25,13 +25,8 @@
 
   std::vector<MeshTransformNode> children;
 
-<<<<<<< HEAD
-  //! Node local transform
-  Magnum::Matrix4 T;
-=======
   //! Node local transform to the parent frame
   Magnum::Matrix4 T_parent_local;
->>>>>>> adb0a3d8
 
   MeshTransformNode() {
     meshIDLocal = ID_UNDEFINED;
@@ -39,20 +34,13 @@
     componentID = ID_UNDEFINED;
   };
 
-<<<<<<< HEAD
-=======
   //! copy constructor which duplicates the @ref MeshTransformNode tree of which
   //! val is the root.
->>>>>>> adb0a3d8
   MeshTransformNode(const MeshTransformNode& val) {
     componentID = val.componentID;
     meshIDLocal = val.meshIDLocal;
     materialIDLocal = val.materialIDLocal;
-<<<<<<< HEAD
-    T = Magnum::Matrix4(val.T);
-=======
     T_parent_local = Magnum::Matrix4(val.T_parent_local);
->>>>>>> adb0a3d8
     for (auto& child : val.children) {
       children.push_back(MeshTransformNode(child));
     }
